{
	"info": {
<<<<<<< HEAD
		"_postman_id": "cdd824bc-a2b0-4e00-9363-859c2e062071",
		"name": "Planit",
		"schema": "https://schema.getpostman.com/json/collection/v2.1.0/collection.json",
		"_exporter_id": "31537373"
=======
		"_postman_id": "5f4557e5-f54f-49f1-8aff-2256b9640d35",
		"name": "Planit",
		"schema": "https://schema.getpostman.com/json/collection/v2.1.0/collection.json",
		"_exporter_id": "29234787"
>>>>>>> df8819da
	},
	"item": [
		{
			"name": "Categories",
			"item": [
				{
					"name": "Get all",
					"request": {
						"auth": {
							"type": "bearer",
							"bearer": [
								{
									"key": "token",
									"value": "{{token}}",
									"type": "string"
								}
							]
						},
						"method": "GET",
						"header": [
							{
								"key": "Content-Type",
								"value": "application/json",
								"type": "default"
							}
						],
						"url": {
							"raw": "{{url}}/{{version}}/categories",
							"host": [
								"{{url}}"
							],
							"path": [
								"{{version}}",
								"categories"
							]
						}
					},
					"response": []
				},
				{
					"name": "Create",
					"request": {
						"auth": {
							"type": "bearer",
							"bearer": [
								{
									"key": "token",
									"value": "{{token}}",
									"type": "string"
								}
							]
						},
						"method": "POST",
						"header": [
							{
								"key": "Content-Type",
								"value": "application/json",
								"type": "default"
							}
						],
						"body": {
							"mode": "raw",
							"raw": "{\n    \"title\": \"teste\",\n    \"color\": \"ORANGE\"\n}"
						},
						"url": {
							"raw": "{{url}}/{{version}}/{{categories}}",
							"host": [
								"{{url}}"
							],
							"path": [
								"{{version}}",
								"{{categories}}"
							]
						}
					},
					"response": []
				},
				{
					"name": "Delete Category",
					"request": {
						"auth": {
							"type": "bearer",
							"bearer": [
								{
									"key": "token",
									"value": "{{token}}",
									"type": "string"
								}
							]
						},
						"method": "DELETE",
						"header": [],
						"url": {
							"raw": "{{url}}/{{version}}/{{categories}}/{{categoryId}}",
							"host": [
								"{{url}}"
							],
							"path": [
								"{{version}}",
								"{{categories}}",
								"{{categoryId}}"
							]
						}
					},
					"response": []
				},
				{
					"name": "Update Category",
					"request": {
						"auth": {
							"type": "bearer",
							"bearer": [
								{
									"key": "token",
									"value": "{{token}}",
									"type": "string"
								}
							]
						},
						"method": "PUT",
						"header": [],
						"body": {
							"mode": "raw",
							"raw": "{\r\n    \"title\": \"MUDOU!\",\r\n    \"color\": \"YELLOW\"\r\n}",
							"options": {
								"raw": {
									"language": "json"
								}
							}
						},
						"url": {
							"raw": "{{url}}/{{version}}/{{categories}}/{{categoryId}}",
							"host": [
								"{{url}}"
							],
							"path": [
								"{{version}}",
								"{{categories}}",
								"{{categoryId}}"
							]
						}
					},
					"response": []
				}
			]
		},
		{
			"name": "ping",
			"request": {
				"method": "GET",
				"header": [],
				"url": {
					"raw": "{{url}}",
					"host": [
						"{{url}}"
					]
				}
			},
			"response": []
		},
		{
			"name": "Sign Up",
			"request": {
				"method": "POST",
				"header": [
					{
						"key": "Content-Type",
						"value": "application/json",
						"type": "default"
					}
				],
				"body": {
					"mode": "raw",
					"raw": "{\n    \"name\": \"Peter Park\",\n    \"email\": \"miranha@marvel.com\",\n    \"password\": \"MióSuperUniverso\",\n    \"phone\": \"99999999999\"\n}\n    "
				},
				"url": {
					"raw": "{{url}}/{{version}}/signup",
					"host": [
						"{{url}}"
					],
					"path": [
						"{{version}}",
						"signup"
					]
				}
			},
			"response": []
		},
		{
			"name": "Login",
			"event": [
				{
					"listen": "test",
					"script": {
						"exec": [
							"var { data } = JSON.parse(responseBody);",
							"postman.setEnvironmentVariable(\"token\", data.token);",
							""
						],
						"type": "text/javascript"
					}
				}
			],
			"request": {
				"method": "POST",
				"header": [
					{
						"key": "Content-Type",
						"value": "application/json",
						"type": "default"
					}
				],
				"body": {
					"mode": "raw",
					"raw": "{\n    \"email\": \"{{email}}\",\n    \"password\": \"{{password}}\"\n}\n    "
				},
				"url": {
					"raw": "{{url}}/{{version}}/login",
					"host": [
						"{{url}}"
					],
					"path": [
						"{{version}}",
						"login"
					]
				}
			},
			"response": []
		},
		{
			"name": "User Exists",
			"event": [
				{
					"listen": "test",
					"script": {
						"exec": [
							"var { data } = JSON.parse(responseBody);",
							"postman.setEnvironmentVariable(\"token\", data.token);",
							""
						],
						"type": "text/javascript",
						"packages": {}
					}
				}
			],
			"protocolProfileBehavior": {
				"disableBodyPruning": true
			},
			"request": {
				"method": "GET",
				"header": [
					{
						"key": "Content-Type",
						"value": "application/json",
						"type": "default"
					}
				],
				"body": {
					"mode": "raw",
					"raw": "{\n    \"email\": \"{{email}}\",\n    \"password\": \"{{password}}\"\n}\n    "
				},
				"url": {
					"raw": "{{url}}/{{version}}/user-exists?email=miranha@marvel.com",
					"host": [
						"{{url}}"
					],
					"path": [
						"{{version}}",
						"user-exists"
					],
					"query": [
						{
							"key": "email",
							"value": "miranha@marvel.com"
						}
					]
				}
			},
			"response": []
		}
	]
}<|MERGE_RESOLUTION|>--- conflicted
+++ resolved
@@ -1,16 +1,9 @@
 {
 	"info": {
-<<<<<<< HEAD
-		"_postman_id": "cdd824bc-a2b0-4e00-9363-859c2e062071",
-		"name": "Planit",
-		"schema": "https://schema.getpostman.com/json/collection/v2.1.0/collection.json",
-		"_exporter_id": "31537373"
-=======
 		"_postman_id": "5f4557e5-f54f-49f1-8aff-2256b9640d35",
 		"name": "Planit",
 		"schema": "https://schema.getpostman.com/json/collection/v2.1.0/collection.json",
 		"_exporter_id": "29234787"
->>>>>>> df8819da
 	},
 	"item": [
 		{
