{
	"id": "a39b335a-b78a-4818-99dc-ecc541829550",
	"name": "PlanIt",
	"values": [
		{
			"key": "url",
			"value": "http://127.0.0.1:8081",
			"type": "default",
			"enabled": true
		},
		{
			"key": "version",
			"value": "v1",
			"type": "default",
			"enabled": true
		},
		{
			"key": "categories",
			"value": "categories",
			"type": "default",
			"enabled": true
		},
		{
			"key": "token",
			"value": "",
			"type": "secret",
			"enabled": true
		},
		{
			"key": "email",
			"value": "miranha@marvel.com",
			"type": "default",
			"enabled": true
		},
		{
			"key": "password",
			"value": "MióSuperUniverso",
			"type": "secret",
			"enabled": true
		},
		{
<<<<<<< HEAD
			"key": "categoryId",
			"value": "",
=======
			"key": "tasks",
			"value": "tasks",
>>>>>>> 0a5603cb
			"type": "default",
			"enabled": true
		}
	],
	"_postman_variable_scope": "environment",
	"_postman_exported_at": "2024-09-07T21:34:40.446Z",
	"_postman_exported_using": "Postman/11.10.1"
}<|MERGE_RESOLUTION|>--- conflicted
+++ resolved
@@ -39,13 +39,8 @@
 			"enabled": true
 		},
 		{
-<<<<<<< HEAD
-			"key": "categoryId",
-			"value": "",
-=======
 			"key": "tasks",
 			"value": "tasks",
->>>>>>> 0a5603cb
 			"type": "default",
 			"enabled": true
 		}
