use crate::category::models::Color;
use mongodb::bson::oid::ObjectId;
use mongodb::error::Error;
use mongodb::{bson::doc, Collection, Database};

use super::models::Category;

pub struct CategoryRepository {
    collection: Collection<Category>,
}

impl CategoryRepository {
    pub fn new(db: &Database) -> Self {
        let collection = db.collection("categories");
        CategoryRepository { collection }
    }

    pub async fn create_category(
        &self,
        new_category: Category,
    ) -> Result<mongodb::bson::oid::ObjectId, Error> {
        let result = self.collection.insert_one(new_category).await?;
        let id = result.inserted_id.as_object_id().unwrap();
        Ok(id)
    }

    pub async fn update_category(
        &self,
        id: ObjectId,
        title: String,
        color: Color,
    ) -> Result<(), Error> {
        let filter = doc! { "_id": id };
        let update = doc! { "$set": {
            "title": title,
            "color": color.as_str(),
        } };

        self.collection.update_one(filter, update).await?;
        Ok(())
    }

    pub async fn delete_category(&self, category_id: ObjectId) -> Result<(), Error> {
        let filter = doc! {"_id": category_id};
        self.collection.delete_one(filter).await?;
        Ok(())
    }

    pub async fn get_all_user_categories(
        &self,
        &user_id: &ObjectId,
    ) -> Result<Vec<Category>, Error> {
        let mut cursor = self
            .collection
            .find(doc! {
                "user_id": user_id
            })
            .await?;
        let mut categories: Vec<Category> = Vec::new();

        while cursor.advance().await? {
            categories.push(cursor.deserialize_current()?);
        }

        Ok(categories)
    }

    pub async fn get_category_by_title(
        &self,
        &user_id: &ObjectId,
        title: &str,
    ) -> Result<Option<Category>, Error> {
        let filter = doc! {"user_id": user_id, "title": title};
        self.collection.find_one(filter).await
    }

<<<<<<< HEAD
    pub async fn get_category_by_id(
        &self,
        user_id: &ObjectId,
        category_id: &ObjectId,
    ) -> Result<Option<Category>, Error> {
        let filter = doc! {
            "_id": category_id,
            "user_id": user_id
        };
        self.collection.find_one(filter).await
    }
=======
>>>>>>> 0a5603cb
}<|MERGE_RESOLUTION|>--- conflicted
+++ resolved
@@ -74,7 +74,6 @@
         self.collection.find_one(filter).await
     }
 
-<<<<<<< HEAD
     pub async fn get_category_by_id(
         &self,
         user_id: &ObjectId,
@@ -86,6 +85,4 @@
         };
         self.collection.find_one(filter).await
     }
-=======
->>>>>>> 0a5603cb
 }