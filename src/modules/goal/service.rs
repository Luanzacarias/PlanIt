--- conflicted
+++ resolved
@@ -1,10 +1,9 @@
 use mongodb::bson::oid::ObjectId;
 use mongodb::error::Error;
 use thiserror::Error;
-use chrono::Utc;
 
 use super::dto::{CreateGoalRequest, UpdateGoalRequest, GoalResponse};
-use super::models::{Goal, Status};
+use super::models::Goal;
 use super::repository::GoalRepository;
 
 #[derive(Error, Debug)]
@@ -24,22 +23,18 @@
 }
 
 impl GoalService {
-    /// Cria uma nova instância de `GoalService`.
     pub fn new(repository: GoalRepository) -> Self {
         GoalService { repository }
     }
 
-<<<<<<< HEAD
-=======
-    /// Cria uma nova meta para um usuário.
->>>>>>> 97594b71
-    pub async fn create_goal(
+    pub async fn create_goal_for_user(
         &self,
+        user_id: &ObjectId,
         request: CreateGoalRequest,
     ) -> Result<GoalResponse, GoalServiceError> {
         if let Some(_existing_goal) = self
             .repository
-            .get_goal_by_title(&request.user_id, &request.title)
+            .get_goal_by_title(user_id, &request.title)
             .await?
         {
             return Err(GoalServiceError::GoalAlreadyExists);
@@ -47,12 +42,12 @@
 
         let goal = Goal {
             id: None,
-            user_id: request.user_id.clone(),
+            user_id: user_id.clone(),
             title: request.title.clone(),
             description: request.description.clone(),
-            end_date: request.end_date.unwrap_or_else(|| Utc::now()),
+            start_date: request.start_date,
+            end_date: request.end_date,
             priority: request.priority.clone(),
-            status: Status::NotReached,
         };
 
         let result = self.repository.create_goal(goal).await?;
@@ -60,25 +55,19 @@
             _id: result.to_hex(),
             title: request.title,
             description: request.description,
-<<<<<<< HEAD
+            start_date: request.start_date,
             end_date: request.end_date,
             priority: request.priority,
-            status: Status::NotReached,
-=======
-            end_date: request.end_date, // end_date opcional
-            priority: request.priority,
-            status: Status::NotReached, // Definindo status inicial
->>>>>>> 97594b71
         })
     }
 
-    /// Atualiza uma meta existente.
     pub async fn update_goal(
         &self,
+        user_id: &ObjectId,
         id: ObjectId,
         request: UpdateGoalRequest,
     ) -> Result<GoalResponse, GoalServiceError> {
-        if self.repository.get_goal_by_id(&request.user_id, &id).await?.is_none() {
+        if self.repository.get_goal_by_id(user_id, &id).await?.is_none() {
             return Err(GoalServiceError::GoalNotFound);
         }
 
@@ -86,34 +75,58 @@
             id,
             request.title.clone(),
             request.description.clone(),
-<<<<<<< HEAD
-            request.end_date.clone(),
-=======
-            request.end_date.clone(), // Adicionando o argumento end_date
->>>>>>> 97594b71
+            request.start_date,
+            request.end_date,
             request.priority.clone(),
-            request.status.clone(),
         ).await?;
 
-        let updated_goal = self.repository.get_goal_by_id(&request.user_id, &id).await?.unwrap();
+        let updated_goal = self.repository.get_goal_by_id(user_id, &id).await?.unwrap();
         Ok(GoalResponse {
             _id: updated_goal.id.unwrap().to_hex(),
             title: updated_goal.title,
             description: updated_goal.description,
-<<<<<<< HEAD
-            end_date: Some(updated_goal.end_date),
-=======
-            end_date: Some(updated_goal.end_date), // end_date opcional
->>>>>>> 97594b71
+            start_date: updated_goal.start_date,
+            end_date: updated_goal.end_date,
             priority: updated_goal.priority,
-            status: updated_goal.status,
         })
     }
 
-<<<<<<< HEAD
-=======
-    /// Deleta uma meta específica de um usuário.
->>>>>>> 97594b71
+    pub async fn delete_goal(
+        &self,
+        user_id: &ObjectId,
+        id: ObjectId,
+    ) -> Result<(), GoalServiceError> {
+        if self.repository.get_goal_by_id(user_id, &id).await?.is_none() {
+            return Err(GoalServiceError::GoalNotFound);
+        }
+
+        self.repository.delete_goal(id).await?;
+        Ok(())
+    }
+
+    pub async fn get_all_user_goals(
+        &self,
+        user_id: &ObjectId,
+    ) -> Result<Vec<GoalResponse>, Error> {
+        let goals = self.repository.get_all_user_goals(user_id).await?;
+        Ok(goals.into_iter().map(|goal| GoalResponse {
+            _id: goal.id.unwrap().to_hex(),
+            title: goal.title,
+            description: goal.description,
+            start_date: goal.start_date,
+            end_date: goal.end_date,
+            priority: goal.priority,
+        }).collect())
+    }
+
+    pub async fn get_goal_by_id(
+        &self,
+        user_id: &ObjectId,
+        goal_id: &ObjectId,
+    ) -> Result<Option<Goal>, GoalServiceError> {
+        self.repository.get_goal_by_id(user_id, goal_id).await.map_err(GoalServiceError::DatabaseError)
+    }
+
     pub async fn delete_user_goal(
         &self,
         goal_id: ObjectId,
@@ -130,58 +143,4 @@
             Err(GoalServiceError::GoalNotFound)
         }
     }
-
-    /// Recupera todas as metas de um usuário.
-    pub async fn get_all_user_goals(
-        &self,
-        user_id: &ObjectId,
-    ) -> Result<Vec<GoalResponse>, Error> {
-        let goals = self.repository.get_all_user_goals(user_id).await?;
-        Ok(goals.into_iter().map(|goal| GoalResponse {
-            _id: goal.id.unwrap().to_hex(),
-            title: goal.title,
-            description: goal.description,
-<<<<<<< HEAD
-            end_date: Some(goal.end_date),
-            priority: goal.priority,
-            status: goal.status,
-        }).collect())
-    }
-
-    pub async fn get_all_goals(&self) -> Result<Vec<GoalResponse>, GoalServiceError> {
-        let goals = self.repository.get_all_goals().await?;
-        Ok(goals.into_iter().map(|goal| GoalResponse {
-            _id: goal.id.unwrap().to_hex(),
-            title: goal.title,
-            description: goal.description,
-            end_date: Some(goal.end_date),
-=======
-            end_date: Some(goal.end_date), // end_date opcional
->>>>>>> 97594b71
-            priority: goal.priority,
-            status: goal.status,
-        }).collect())
-    }
-
-    /// Recupera todas as metas.
-    pub async fn get_all_goals(&self) -> Result<Vec<GoalResponse>, GoalServiceError> {
-        let goals = self.repository.get_all_goals().await?;
-        Ok(goals.into_iter().map(|goal| GoalResponse {
-            _id: goal.id.unwrap().to_hex(),
-            title: goal.title,
-            description: goal.description,
-            end_date: Some(goal.end_date), // end_date opcional
-            priority: goal.priority,
-            status: goal.status,
-        }).collect())
-    }
-
-    /// Recupera uma meta específica por ID.
-    pub async fn get_goal_by_id(
-        &self,
-        user_id: &ObjectId,
-        goal_id: &ObjectId,
-    ) -> Result<Option<Goal>, GoalServiceError> {
-        self.repository.get_goal_by_id(user_id, goal_id).await.map_err(GoalServiceError::DatabaseError)
-    }
 }