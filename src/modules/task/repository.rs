use crate::modules::notification::models::Notification;
use chrono::{DateTime, Utc};
use mongodb::bson::oid::ObjectId;
use mongodb::bson::Bson;
use mongodb::error::Error;
use mongodb::{bson::doc, Collection, Database};

use crate::modules::category;

use super::models::{Status, Task, TaskByCategoryAndStatus};

pub struct TaskRepository {
    collection: Collection<Task>,
}

impl TaskRepository {
    pub fn new(db: &Database) -> Self {
        let collection = db.collection("tasks");
        TaskRepository { collection }
    }

    pub async fn create_task(&self, new_task: Task) -> Result<mongodb::bson::oid::ObjectId, Error> {
        let result = self.collection.insert_one(new_task).await?;
        let id = result.inserted_id.as_object_id().unwrap();
        Ok(id)
    }

    pub async fn update_task(
        &self,
        task_id: &ObjectId,
        title: Option<String>,
        description: Option<String>,
        start_date: Option<DateTime<Utc>>,
        end_date: Option<DateTime<Utc>>,
        status: Option<Status>,
        category_id: Option<ObjectId>,
        notification: Option<Option<Notification>>,
    ) -> Result<bool, Error> {
        let filter = doc! { "_id": task_id };
    
        let mut update_doc = doc! {};
        if let Some(title) = title {
            update_doc.insert("title", title);
        }
        if let Some(description) = description {
            update_doc.insert("description", description);
        }
        if let Some(start_date) = start_date {
            update_doc.insert("start_date", start_date.to_rfc3339());
        }
        if let Some(end_date) = end_date {
            update_doc.insert("end_date", end_date.to_rfc3339());
        }
        if let Some(status) = status {
            update_doc.insert("status", Bson::String(status.as_str().to_string()));
        }
        if let Some(category_id) = category_id {
            update_doc.insert("category_id", category_id);
        }
        if let Some(notification) = notification {
            if notification.is_some() {
                let notification = notification.unwrap();
                let notification_doc = doc! {
                    "_id": notification.id,
                    "time_unit": notification.time_unit.as_str().to_string(),
                    "time_value": notification.time_value as i64,
                    "scheduled_time": notification.scheduled_time.to_rfc3339(),
                    "sent": notification.sent,
                };
                update_doc.insert("notification", notification_doc);
            } else {
                update_doc.insert("notification", Bson::Null);
            }
        }
    
        let update = doc! { "$set": update_doc };
        let result = self.collection.update_one(filter, update).await?;
    
        Ok(result.modified_count > 0)
    }
    
    pub async fn delete_task(&self, task_id: &ObjectId) -> Result<bool, Error> {
        let query = doc! {"_id": task_id};

        let result = self.collection.delete_one(query).await?;

        Ok(result.deleted_count > 0)
    }

    pub async fn get_all_user_tasks(&self, &user_id: &ObjectId) -> Result<Vec<Task>, Error> {
        let mut cursor = self
            .collection
            .find(doc! {
                "user_id": user_id
            })
            .await?;
        let mut tasks: Vec<Task> = Vec::new();

        while cursor.advance().await? {
            tasks.push(cursor.deserialize_current()?);
        }

        Ok(tasks)
    }

    pub async fn get_task_by_id(&self, &task_id: &ObjectId) -> Result<Option<Task>, Error> {
        let filter = doc! {"_id": task_id};
        self.collection.find_one(filter).await
    }

    pub async fn get_task_by_title(
        &self,
        &user_id: &ObjectId,
        title: &str,
    ) -> Result<Option<Task>, Error> {
        let filter = doc! {"user_id": user_id, "title": title};
        self.collection.find_one(filter).await
    }

<<<<<<< HEAD
    pub async fn count_tasks_by_status(
        &self,
        user_id: &mongodb::bson::oid::ObjectId,
    ) -> Result<Vec<TaskByCategoryAndStatus>, Error> {
        let pipeline = vec![
            doc! {
                "$match": {
                    "user_id": user_id,
                }
            },
            doc! {
                "$lookup": {
                    "from": "categories",
                    "localField": "category_id",
                    "foreignField": "_id",
                    "as": "category"
                }
            },
            doc! {
                "$unwind": {
                    "path": "$category"
                }
            },
            doc! {
                "$group": {
                    "_id": {
                        "category": "$category.title",
                        "status": "$status"
                    },
                    "count": { "$sum": 1 }
                }
            },
            doc! {
                "$project": {
                    "category": "$_id.category",
                    "status": "$_id.status",
                    "count": 1
                }
            },
        ];

        let mut cursor = self.collection.aggregate(pipeline).await?;
        let mut result: Vec<TaskByCategoryAndStatus> = Vec::new();

        while cursor.advance().await? {
            let doc = cursor.deserialize_current()?;

            if let (Some(category), Some(status), Some(count)) = (
                doc.get_str("category").ok(),
                doc.get_str("status").ok(),
                doc.get_i32("count").ok(),
            ) {
                result.push(TaskByCategoryAndStatus {
                    category: category.to_string(),
                    status: status.to_string(),
                    count,
                });
            }
        }

        Ok(result)
=======
    pub async fn get_all_not_sent_notifications(&self, greater_than: DateTime<Utc>, last_than_or_equals: DateTime<Utc>) -> Result<Vec<Task>, Error> {
        let filter = doc! {
            "notification.scheduled_time": { "$gte": greater_than.to_rfc3339(), "$lte": last_than_or_equals.to_rfc3339() },
            "notification.sent": false
        };

        let mut cursor = self.collection.find(filter).await?;
        let mut tasks = Vec::new();
        while cursor.advance().await? {
            tasks.push(cursor.deserialize_current()?);
        }

        Ok(tasks)
    }

    pub async fn mark_notification_as_sent(&self, task_id: &ObjectId) -> Result<bool, Error> {
        let filter = doc! { "_id": task_id, "notification.sent": false };
        let update = doc! { "$set": { "notification.sent": true } };
        let result = self.collection.update_one(filter, update).await?;

        Ok(result.modified_count > 0)
    }

    pub async fn get_all_with_notifications(&self, user_id: &ObjectId) -> Result<Vec<Task>, Error> {
        let filter = doc! {
            "user_id": user_id,
            "notification": { "$ne": null }
        };

        let mut cursor = self.collection.find(filter).await?;
        let mut notifications = Vec::new();
        while cursor.advance().await? {
            notifications.push(cursor.deserialize_current()?);
        }

        Ok(notifications)
>>>>>>> fa80357e
    }
}<|MERGE_RESOLUTION|>--- conflicted
+++ resolved
@@ -117,7 +117,7 @@
         self.collection.find_one(filter).await
     }
 
-<<<<<<< HEAD
+
     pub async fn count_tasks_by_status(
         &self,
         user_id: &mongodb::bson::oid::ObjectId,
@@ -179,7 +179,8 @@
         }
 
         Ok(result)
-=======
+    }
+
     pub async fn get_all_not_sent_notifications(&self, greater_than: DateTime<Utc>, last_than_or_equals: DateTime<Utc>) -> Result<Vec<Task>, Error> {
         let filter = doc! {
             "notification.scheduled_time": { "$gte": greater_than.to_rfc3339(), "$lte": last_than_or_equals.to_rfc3339() },
@@ -216,6 +217,5 @@
         }
 
         Ok(notifications)
->>>>>>> fa80357e
     }
 }