use crate::{
    helpers::api_response::ApiResponse,
    modules::auth::{self, dto::AuthState},
    modules::category::{dto::CategoryResponse, repository::CategoryRepository},
    AppState,
};

use axum::{
    extract::{Json, Path, State},
    middleware,
    response::IntoResponse,
    routing::{get, post, put},
    Extension, Router,
};
use mongodb::bson::oid::ObjectId;
use std::sync::Arc;
use validator::Validate;

<<<<<<< HEAD
use crate::{
    helpers::api_response::ApiResponse,
    modules::auth::{self, dto::AuthState},
};
use crate::{
    modules::category::{dto::CategoryResponse, repository::CategoryRepository},
    AppState,
};

=======
>>>>>>> fa80357e
use super::dto::{CreateTaskRequest, TaskResponse, UpdateTaskRequest};
use super::repository::TaskRepository;
use super::service::{TaskService, TaskServiceError};

async fn create_task(
    State(state): State<Arc<AppState>>,
    Extension(user): Extension<AuthState>,
    Json(payload): Json<CreateTaskRequest>,
) -> impl IntoResponse {
    if let Err(errors) = payload.validate() {
        return ApiResponse::bad_request("Validation failed", Some(errors)).into_response();
    }

    let repository = TaskRepository::new(&state.mongodb);
    let service = TaskService::new(repository);

<<<<<<< HEAD
    match service
        .create_task_for_user(
            payload.title.clone(),
            payload.description.clone(),
            payload.start_date.clone(),
            payload.end_date.clone(),
            payload.status,
            &user.id,
            &payload.category_id,
        )
        .await
    {
=======
    match service.create_task_for_user(&user.id, payload).await {
>>>>>>> fa80357e
        Ok(id) => {
            ApiResponse::created("Task created successfully", Some(id.to_string())).into_response()
        }
        Err(TaskServiceError::TaskAlreadyExists) => ApiResponse::unprocessable_entity(
            TaskServiceError::TaskAlreadyExists.to_string().as_str(),
            None::<()>,
        )
        .into_response(),
        Err(err) => {
            ApiResponse::server_error(Some(err.to_string().as_str()), None::<()>).into_response()
        }
    }
}

async fn update_task(
    Path(task_id): Path<ObjectId>,
    State(state): State<Arc<AppState>>,
    Extension(user): Extension<AuthState>,
    Json(payload): Json<UpdateTaskRequest>,
) -> impl IntoResponse {
    if let Err(errors) = payload.validate() {
        return ApiResponse::bad_request("Validation failed", Some(errors)).into_response();
    }

    let repository = TaskRepository::new(&state.mongodb);
    let service = TaskService::new(repository);

    match service
        .update_user_task(
<<<<<<< HEAD
            &task_id,
            payload.title.clone(),
            payload.description.clone(),
            payload.start_date,
            payload.end_date,
            payload.status,
            &user.id,
            payload.category_id,
=======
            &user.id,
            &task_id,
            payload,
>>>>>>> fa80357e
        )
        .await
    {
        Ok(result) => {
            Json(ApiResponse::ok("Task updated successfully", Some(result))).into_response()
        }
        Err(TaskServiceError::TaskNotFound) => ApiResponse::bad_request(
            TaskServiceError::TaskNotFound.to_string().as_str(),
            None::<()>,
        )
        .into_response(),
        Err(TaskServiceError::TaskAlreadyExists) => ApiResponse::unprocessable_entity(
            TaskServiceError::TaskAlreadyExists.to_string().as_str(),
            None::<()>,
        )
        .into_response(),
        Err(err) => {
            ApiResponse::server_error(Some(err.to_string().as_str()), None::<()>).into_response()
        }
    }
}

async fn get_tasks(
    State(state): State<Arc<AppState>>,
    Extension(user): Extension<AuthState>,
) -> impl IntoResponse {
    let repository = TaskRepository::new(&state.mongodb);
    let service = TaskService::new(repository);

    let category_repository = CategoryRepository::new(&state.mongodb);

    match service.get_all_user_tasks(&user.id).await {
        Ok(tasks) => {
            let mut response_tasks = Vec::new();

            let category_result = category_repository.get_all_user_categories(&user.id).await;

            let categories = match category_result {
                Ok(cats) => cats,
                Err(_) => Vec::new(),
            };

            for task in tasks {
                let category_response = categories
                    .iter()
                    .find(|cat| cat.id == Some(task.category_id))
                    .map(|category| CategoryResponse {
                        _id: category.id.unwrap().to_string(),
                        title: category.title.clone(),
                        color: category.color.clone(),
                    });

                response_tasks.push(TaskResponse {
                    _id: task.id.unwrap().to_string(),
                    title: task.title,
                    description: task.description,
                    start_date: task.start_date,
                    end_date: task.end_date,
                    status: task.status,
                    category: category_response,
<<<<<<< HEAD
=======
                    notification_time_unit: task.notification.as_ref().map(|n| n.time_unit.clone()),
                    notification_time_value: task.notification.as_ref().map(|n| n.time_value),
>>>>>>> fa80357e
                });
            }

            Json(ApiResponse::ok(
                "Tasks retrieved successfully",
                Some(response_tasks),
            ))
            .into_response()
        }
        Err(err) => Json(ApiResponse::server_error(
            Some(&err.to_string()),
            None::<()>,
        ))
        .into_response(),
    }
}

async fn delete_task(
    Path(task_id): Path<ObjectId>,
    State(state): State<Arc<AppState>>,
) -> impl IntoResponse {
    let repository = TaskRepository::new(&state.mongodb);
    let service = TaskService::new(repository);

    match service.delete_user_task(&task_id).await {
        Ok(result) => {
            Json(ApiResponse::ok("Task deleted successfully", Some(result))).into_response()
        }
        Err(TaskServiceError::TaskNotFound) => ApiResponse::bad_request(
            TaskServiceError::TaskNotFound.to_string().as_str(),
            None::<()>,
        )
        .into_response(),
        Err(err) => {
            ApiResponse::server_error(Some(err.to_string().as_str()), None::<()>).into_response()
        }
    }
}

pub async fn get_task_stats(
    State(state): State<Arc<AppState>>,
    Extension(user): Extension<AuthState>,
) -> impl IntoResponse {
    // Inicializa o repositório e serviço
    let repository = TaskRepository::new(&state.mongodb);
    let service = TaskService::new(repository);

    // Chama o serviço para obter as tarefas por categoria e status
    match service.count_tasks_by_category_and_status(&user.id).await {
        Ok(task_stats) => Json(ApiResponse::ok(
            "Tasks by category and status retrieved successfully",
            Some(task_stats),
        ))
        .into_response(),
        Err(err) => Json(ApiResponse::server_error(
            Some(&err.to_string()),
            None::<()>,
        ))
        .into_response(),
    }
}

pub fn handles() -> Router<Arc<AppState>> {
    Router::new()
        .route("/v1/tasks", post(create_task).get(get_tasks))
        .route("/v1/tasks/:task_id", put(update_task).delete(delete_task))
        .route("/v1/tasks/categories", get(get_task_stats))
        .layer(middleware::from_fn(auth::middlewares::authorize))
}<|MERGE_RESOLUTION|>--- conflicted
+++ resolved
@@ -9,25 +9,13 @@
     extract::{Json, Path, State},
     middleware,
     response::IntoResponse,
-    routing::{get, post, put},
+    routing::{post, put},
     Extension, Router,
 };
 use mongodb::bson::oid::ObjectId;
 use std::sync::Arc;
 use validator::Validate;
 
-<<<<<<< HEAD
-use crate::{
-    helpers::api_response::ApiResponse,
-    modules::auth::{self, dto::AuthState},
-};
-use crate::{
-    modules::category::{dto::CategoryResponse, repository::CategoryRepository},
-    AppState,
-};
-
-=======
->>>>>>> fa80357e
 use super::dto::{CreateTaskRequest, TaskResponse, UpdateTaskRequest};
 use super::repository::TaskRepository;
 use super::service::{TaskService, TaskServiceError};
@@ -44,22 +32,7 @@
     let repository = TaskRepository::new(&state.mongodb);
     let service = TaskService::new(repository);
 
-<<<<<<< HEAD
-    match service
-        .create_task_for_user(
-            payload.title.clone(),
-            payload.description.clone(),
-            payload.start_date.clone(),
-            payload.end_date.clone(),
-            payload.status,
-            &user.id,
-            &payload.category_id,
-        )
-        .await
-    {
-=======
     match service.create_task_for_user(&user.id, payload).await {
->>>>>>> fa80357e
         Ok(id) => {
             ApiResponse::created("Task created successfully", Some(id.to_string())).into_response()
         }
@@ -89,20 +62,9 @@
 
     match service
         .update_user_task(
-<<<<<<< HEAD
-            &task_id,
-            payload.title.clone(),
-            payload.description.clone(),
-            payload.start_date,
-            payload.end_date,
-            payload.status,
-            &user.id,
-            payload.category_id,
-=======
             &user.id,
             &task_id,
             payload,
->>>>>>> fa80357e
         )
         .await
     {
@@ -163,11 +125,8 @@
                     end_date: task.end_date,
                     status: task.status,
                     category: category_response,
-<<<<<<< HEAD
-=======
                     notification_time_unit: task.notification.as_ref().map(|n| n.time_unit.clone()),
                     notification_time_value: task.notification.as_ref().map(|n| n.time_value),
->>>>>>> fa80357e
                 });
             }
 
