--- conflicted
+++ resolved
@@ -36,11 +36,8 @@
         .nest("/", auth::handles())
         .nest("/", user::handles())
         .nest("/", category::handles())
-<<<<<<< HEAD
         .layer(CorsLayer::permissive())
-=======
         .nest("/", task::handles())
->>>>>>> c5d740cf
         .with_state(state);
 
     let listener = TcpListener::bind(app_host)
