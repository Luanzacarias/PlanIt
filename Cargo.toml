--- conflicted
+++ resolved
@@ -15,9 +15,5 @@
 validator = { version = "0.16", features = ["derive"] }
 thiserror = "1.0.63"
 jsonwebtoken = "9.3.0"
-<<<<<<< HEAD
-chrono = "0.4.38"
-tower-http = { version = "0.5.2", features = ["cors"] }
-=======
 chrono = { version = "0.4.38", features = ["serde"] }
->>>>>>> c5d740cf
+tower-http = { version = "0.5.2", features = ["cors"] }